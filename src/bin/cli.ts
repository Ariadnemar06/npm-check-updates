--- conflicted
+++ resolved
@@ -91,12 +91,7 @@
     : null,
   ..._.pickBy(program.opts(), value => value !== undefined),
   args: program.args,
-<<<<<<< HEAD
-  ...program.filter ? { filter: program.filter } : null,
-=======
   ...programOpts.filter ? { filter: programOpts.filter } : null,
-  cli: true,
->>>>>>> b5bd7ebf
 }
 
 // NOTE: Options handling and defaults go in initOptions in index.js
