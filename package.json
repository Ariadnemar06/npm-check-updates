{
  "name": "npm-check-updates",
  "version": "9.0.3",
  "author": "Tomas Junnonen <tomas1@gmail.com>",
  "license": "Apache-2.0",
  "contributors": [
    "Raine Revere (https://github.com/raineorshine)"
  ],
  "description": "Find newer versions of dependencies than what your package.json allows",
  "keywords": [
    "npm",
    "check",
    "find",
    "discover",
    "updates",
    "upgrades",
    "dependencies",
    "package.json",
    "updater",
    "version",
    "management",
    "ncu"
  ],
  "preferGlobal": true,
  "engines": {
    "node": ">=10.17"
  },
  "main": "./lib/npm-check-updates",
  "scripts": {
    "build": "node bin/build.js",
    "lint": "eslint --cache --cache-location node_modules/.cache/.eslintcache --report-unused-disable-directives .",
    "lintfix": "npm run lint -- --fix",
    "nyc": "nyc",
    "mocha": "mocha test test/package-managers/npm test/package-managers/yarn && mocha --exit test/timeout",
    "test": "npm run lint && npm run mocha",
    "watch": "chokidar \"lib/**/*.js\" -c \"npm run test\""
  },
  "bin": {
    "npm-check-updates": "./bin/cli.js",
    "ncu": "./bin/cli.js"
  },
  "repository": {
    "type": "git",
    "url": "git+https://github.com/raineorshine/npm-check-updates.git"
  },
  "homepage": "https://github.com/raineorshine/npm-check-updates",
  "bugs": {
    "url": "https://github.com/raineorshine/npm-check-updates/issues"
  },
  "dependencies": {
    "chalk": "^4.1.0",
    "cint": "^8.2.1",
    "cli-table": "^0.3.1",
    "commander": "^6.1.0",
    "find-up": "5.0.0",
    "get-stdin": "^8.0.0",
    "json-parse-helpfulerror": "^1.0.3",
    "jsonlines": "^0.1.1",
    "libnpmconfig": "^1.2.1",
    "lodash": "^4.17.20",
    "p-map": "^4.0.0",
    "pacote": "^11.1.11",
    "parse-github-url": "^1.0.2",
    "progress": "^2.0.3",
    "prompts": "^2.3.2",
    "rc-config-loader": "^3.0.0",
    "remote-git-tags": "^3.0.0",
    "rimraf": "^3.0.2",
    "semver": "^7.3.2",
    "semver-utils": "^1.1.4",
    "spawn-please": "^0.4.1",
    "update-notifier": "^5.0.0"
  },
  "devDependencies": {
    "chai": "^4.2.0",
    "chai-as-promised": "^7.1.1",
    "chai-string": "^1.5.0",
    "chokidar-cli": "^2.1.0",
    "eslint": "^7.10.0",
    "eslint-config-standard": "^14.1.1",
    "eslint-plugin-fp": "^2.3.0",
<<<<<<< HEAD
    "eslint-plugin-import": "^2.22.1",
    "eslint-plugin-jsdoc": "^30.5.1",
=======
    "eslint-plugin-import": "^2.22.0",
    "eslint-plugin-jsdoc": "^30.6.2",
>>>>>>> 1d0f51de
    "eslint-plugin-node": "^11.1.0",
    "eslint-plugin-promise": "^4.2.1",
    "eslint-plugin-standard": "^4.0.1",
    "mocha": "^8.1.3",
    "nyc": "^15.1.0",
    "should": "^13.2.3",
    "tmp": "0.2.1"
  },
  "files": [
    "bin",
    "lib"
  ],
  "mocha": {
    "check-leaks": true,
    "throw-deprecation": true,
    "trace-deprecation": true,
    "trace-warnings": true,
    "use_strict": true
  },
  "nyc": {
    "reporter": [
      "html",
      "lcov",
      "text-summary"
    ]
  }
}<|MERGE_RESOLUTION|>--- conflicted
+++ resolved
@@ -79,13 +79,8 @@
     "eslint": "^7.10.0",
     "eslint-config-standard": "^14.1.1",
     "eslint-plugin-fp": "^2.3.0",
-<<<<<<< HEAD
     "eslint-plugin-import": "^2.22.1",
-    "eslint-plugin-jsdoc": "^30.5.1",
-=======
-    "eslint-plugin-import": "^2.22.0",
     "eslint-plugin-jsdoc": "^30.6.2",
->>>>>>> 1d0f51de
     "eslint-plugin-node": "^11.1.0",
     "eslint-plugin-promise": "^4.2.1",
     "eslint-plugin-standard": "^4.0.1",
