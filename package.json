{
  "name": "npm-check-updates",
  "version": "2.0.0-alpha1",
  "author": "Tomas Junnonen <tomas1@gmail.com>",
  "description": "Find newer versions of dependencies than what your package.json allows",
  "keywords": [
    "npm",
    "check",
    "find",
    "discover",
    "updates",
    "upgrades",
    "dependencies",
    "package.json",
    "updater",
    "version",
    "management"
  ],
<<<<<<< HEAD
  "preferGlobal": true,
=======
  "dependencies": {
    "async": "0.9.x",
    "closest-package": "^1.0.0",
    "commander": "2.5.x",
    "npm": "2.1.x",
    "read-package-json": "1.2.x",
    "semver": "4.1.x"
  },
  "devDependencies": {
    "mocha": "^2.0.1",
    "should": "4.3.x"
  },
>>>>>>> 050bc4c3
  "main": "./lib/npm-check-updates",
  "scripts": {
    "test": "mocha -t 10000"
  },
  "bin": {
    "npm-check-updates": "./bin/npm-check-updates"
  },
  "repository": {
    "type": "git",
    "url": "https://github.com/tjunnone/npm-check-updates.git"
  },
  "homepage": "https://github.com/tjunnone/npm-check-updates",
  "dependencies": {
    "async": "0.9.x",
    "cint": "^8.0.1",
    "commander": "2.5.x",
    "lodash": "^2.4.1",
    "npm": "2.1.x",
    "read-package-json": "1.2.x",
    "semver": "4.1.x"
  },
  "devDependencies": {
    "mocha": "^2.0.1",
    "should": "4.3.x"
  }
}<|MERGE_RESOLUTION|>--- conflicted
+++ resolved
@@ -16,22 +16,7 @@
     "version",
     "management"
   ],
-<<<<<<< HEAD
   "preferGlobal": true,
-=======
-  "dependencies": {
-    "async": "0.9.x",
-    "closest-package": "^1.0.0",
-    "commander": "2.5.x",
-    "npm": "2.1.x",
-    "read-package-json": "1.2.x",
-    "semver": "4.1.x"
-  },
-  "devDependencies": {
-    "mocha": "^2.0.1",
-    "should": "4.3.x"
-  },
->>>>>>> 050bc4c3
   "main": "./lib/npm-check-updates",
   "scripts": {
     "test": "mocha -t 10000"
@@ -47,6 +32,7 @@
   "dependencies": {
     "async": "0.9.x",
     "cint": "^8.0.1",
+    "closest-package": "^1.0.0",
     "commander": "2.5.x",
     "lodash": "^2.4.1",
     "npm": "2.1.x",
