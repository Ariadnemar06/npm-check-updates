{
  "name": "npm-check-updates",
<<<<<<< HEAD
  "version": "2.5.3-spawnglobal",
=======
  "version": "2.5.4",
>>>>>>> 5cef39eb
  "author": "Tomas Junnonen <tomas1@gmail.com>",
  "license": "MIT",
  "contributors": [
    "Raine Lourie (http://github.com/metaraine)"
  ],
  "description": "Find newer versions of dependencies than what your package.json or bower.json allows",
  "keywords": [
    "npm",
    "bower",
    "check",
    "find",
    "discover",
    "updates",
    "upgrades",
    "dependencies",
    "package.json",
    "bower.json",
    "updater",
    "version",
    "management"
  ],
  "preferGlobal": true,
  "engines": {
    "node": ">=0.12"
  },
  "main": "./lib/npm-check-updates",
  "scripts": {
    "lint": "eslint bin lib",
    "test": "npm run lint && mocha"
  },
  "bin": {
    "npm-check-updates": "./bin/old-alias",
    "ncu": "./bin/npm-check-updates"
  },
  "repository": {
    "type": "git",
    "url": "https://github.com/tjunnone/npm-check-updates.git"
  },
  "homepage": "https://github.com/tjunnone/npm-check-updates",
  "dynamicDependencies": {
    "bower": "^1.6.5"
  },
  "dependencies": {
    "bluebird": "^3.0.5",
    "chalk": "^1.1.1",
    "cint": "^8.2.1",
    "cli-table": "^0.3.1",
    "commander": "^2.9.0",
    "fast-diff": "^1.0.1",
    "find-up": "^1.1.0",
    "get-stdin": "^5.0.1",
    "json-parse-helpfulerror": "^1.0.3",
    "lodash": "^3.10.1",
    "npm": "^3.5.1",
    "npmi": "^1.0.1",
    "require-dir": "^0.3.0",
    "semver": "^5.1.0",
    "semver-utils": "^1.1.1",
    "spawn-please": "^0.1.0",
    "update-notifier": "^0.5.0"
  },
  "devDependencies": {
    "chai": "^3.4.1",
    "chai-as-promised": "^5.1.0",
    "chai-string": "^1.1.4",
    "eslint": "^1.9.0",
    "mocha": "^2.3.4",
    "should": "^7.1.1"
  }
}<|MERGE_RESOLUTION|>--- conflicted
+++ resolved
@@ -1,10 +1,6 @@
 {
   "name": "npm-check-updates",
-<<<<<<< HEAD
-  "version": "2.5.3-spawnglobal",
-=======
-  "version": "2.5.4",
->>>>>>> 5cef39eb
+  "version": "2.5.4-spawnglobal",
   "author": "Tomas Junnonen <tomas1@gmail.com>",
   "license": "MIT",
   "contributors": [
